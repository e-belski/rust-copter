[package]
name = "demo-pwm-control"
version = "0.1.0"
authors = ["Ian McIntyre <ianpmcintyre@gmail.com>", "Eric Belski <belski.eric@gmail.com>"]
edition = "2018"
description = "Demonstrates PWM duty cycle control. Useful for testing PWM outputs."

[dependencies]
panic-halt = "0.2.0"
cortex-m = "0.6.3"
embedded-hal = "0.2.4"
<<<<<<< HEAD
log = { version = "0.4.8", features = ["release_max_level_debug"] }
postcard = { version = "0.5", default-features = false }
void = { version = "1.0.2", default-features = false }
motion-sensor = { path = "../../libs/motion-sensor", features = ["use-serde"] }
invensense-mpu = { path = "../../libs/invensense-mpu" }
=======
log = "0.4.11"
>>>>>>> 0369b817

[dependencies.teensy4-bsp]
git = "https://github.com/mciantyre/teensy4-rs.git"

[dependencies.esc]
path = "../../libs/esc"

[dependencies.esc-imxrt1062]
path = "../../libs/esc-imxrt1062"<|MERGE_RESOLUTION|>--- conflicted
+++ resolved
@@ -9,15 +9,11 @@
 panic-halt = "0.2.0"
 cortex-m = "0.6.3"
 embedded-hal = "0.2.4"
-<<<<<<< HEAD
-log = { version = "0.4.8", features = ["release_max_level_debug"] }
+log = { version = "0.4.11", features = ["release_max_level_debug"] }
 postcard = { version = "0.5", default-features = false }
 void = { version = "1.0.2", default-features = false }
 motion-sensor = { path = "../../libs/motion-sensor", features = ["use-serde"] }
 invensense-mpu = { path = "../../libs/invensense-mpu" }
-=======
-log = "0.4.11"
->>>>>>> 0369b817
 
 [dependencies.teensy4-bsp]
 git = "https://github.com/mciantyre/teensy4-rs.git"
